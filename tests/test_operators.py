--- conflicted
+++ resolved
@@ -376,6 +376,7 @@
     print(table.by_taxon().to_string())
     for taxa in table.disjoint_taxon_groups():
         print(taxa)
+
     genestream = read_from_path(Path(__file__).with_name("sequences.tab"))
     filenames = ["foo", "bar", "baz"]
     file_formats = [FileFormat.Tab, FileFormat.Nexus, FileFormat.Ali]
@@ -387,20 +388,7 @@
             yield FileGeneralInfo(filename, file_format, op.table)
 
     print(GeneralInfo.by_input_file(stream_with_files()).to_string())
-<<<<<<< HEAD
-
-
-def test_general_info_per_file():
-    op = OpGeneralInfoPerFile()
-    stream = read_from_path(Path(__file__).with_name("sequences.tab"))
-    piped = stream.pipe(op)
-    for _ in piped: pass
-    stream = read_from_path(Path(__file__).parent / "test_read"/ "multi.nex")
-    piped = stream.pipe(op)
-    for _ in piped: pass
-    print(op.get_info().to_string())
-    # assert False
-=======
+
     genestream = read_from_path(Path(__file__).with_name("sequences.tab"))
     gene_index = pd.Index([gene.name for gene in genestream])
     gene_index.name = InfoColumns.Gene
@@ -421,4 +409,15 @@
         )
     )
     print(table.by_gene(gene_info).to_string())
->>>>>>> e954fc2d
+
+
+def test_general_info_per_file():
+    op = OpGeneralInfoPerFile()
+    stream = read_from_path(Path(__file__).with_name("sequences.tab"))
+    piped = stream.pipe(op)
+    for _ in piped: pass
+    stream = read_from_path(Path(__file__).parent / "test_read"/ "multi.nex")
+    piped = stream.pipe(op)
+    for _ in piped: pass
+    print(op.get_info().to_string())
+    # assert False