--- conflicted
+++ resolved
@@ -97,11 +97,7 @@
                 "Maximum number of taxa per marker",
                 "Average number of taxa per marker",
             ],
-<<<<<<< HEAD
             dtype="object"
-=======
-            dtype=object,
->>>>>>> e954fc2d
         )
         dataframe = self.dataframe.reset_index()
         result["Number of taxa"] = dataframe[InfoColumns.Taxon].nunique()
